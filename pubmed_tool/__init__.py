"""
Root of pubmed tool - does not need content
"""
from .pubmed_tool import *
<<<<<<< HEAD
import config_logging
import validators
import vis_functs as vis
import sql_functs as sql
import scraper_functs as scr
=======
import vis_functs as vis
import config_logging as logs
import scraper_functs as scr
import sql_functs as sql
import validators
>>>>>>> c5247aa5
<|MERGE_RESOLUTION|>--- conflicted
+++ resolved
@@ -1,17 +1,3 @@
 """
 Root of pubmed tool - does not need content
-"""
-from .pubmed_tool import *
-<<<<<<< HEAD
-import config_logging
-import validators
-import vis_functs as vis
-import sql_functs as sql
-import scraper_functs as scr
-=======
-import vis_functs as vis
-import config_logging as logs
-import scraper_functs as scr
-import sql_functs as sql
-import validators
->>>>>>> c5247aa5
+"""